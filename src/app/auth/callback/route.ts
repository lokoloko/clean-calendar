import { createClient } from '@/lib/supabase-server'
import { NextResponse } from 'next/server'

export async function GET(request: Request) {
  const requestUrl = new URL(request.url)
  const code = requestUrl.searchParams.get('code')
  const error = requestUrl.searchParams.get('error')
<<<<<<< HEAD
  
  // If there's an error from the OAuth provider
  if (error) {
    return NextResponse.redirect(new URL(`/login?error=${error}`, request.url))
  }
=======
  const next = requestUrl.searchParams.get('next') ?? '/dashboard'
  
  console.log('Auth callback received:', {
    url: request.url,
    code: code ? 'present' : 'absent',
    error: error,
    searchParams: requestUrl.searchParams.toString()
  })
>>>>>>> b71d8ce8

  // Handle OAuth errors
  if (error) {
    console.error('OAuth error:', error)
    return NextResponse.redirect(new URL('/login?error=auth_failed', request.url))
  }

  // Handle authorization code flow
  if (code) {
    const supabase = await createClient()
<<<<<<< HEAD
    
    const { error: sessionError } = await supabase.auth.exchangeCodeForSession(code)
    
    if (!sessionError) {
      // Successful authentication, redirect to dashboard
      return NextResponse.redirect(new URL('/dashboard', request.url))
=======
    
    try {
      const { data, error } = await supabase.auth.exchangeCodeForSession(code)
      
      if (!error && data?.session) {
        // Successful authentication, redirect to dashboard
        console.log('Authentication successful, redirecting to dashboard')
        const redirectUrl = new URL(next, request.url)
        return NextResponse.redirect(redirectUrl)
      } else {
        console.error('Error exchanging code for session:', error)
        return NextResponse.redirect(new URL('/login?error=auth_failed', request.url))
      }
    } catch (err) {
      console.error('Exception during code exchange:', err)
      return NextResponse.redirect(new URL('/login?error=auth_failed', request.url))
>>>>>>> b71d8ce8
    }
    
    console.error('Session exchange error:', sessionError)
    return NextResponse.redirect(new URL('/login?error=auth_failed', request.url))
  }

<<<<<<< HEAD
  // If no code is present, check if we're in implicit flow (token in hash)
  // For implicit flow, we need to handle it client-side
  // Create a page that will handle the hash fragment
=======
  // Handle implicit flow (tokens in hash fragment)
  // Since hash fragments aren't sent to the server, we need to handle this client-side
  console.log('No code or error in query params, returning client-side handler')
>>>>>>> b71d8ce8
  return new Response(`
    <html>
      <head>
        <script>
<<<<<<< HEAD
          // Check if there's a hash with access_token
          const hash = window.location.hash;
          if (hash && hash.includes('access_token')) {
            // Redirect to dashboard - the client-side auth will pick up the token
            window.location.href = '/dashboard';
          } else {
            // No token found, redirect to login
=======
          // Check if there's an access token in the hash
          const hash = window.location.hash;
          if (hash && hash.includes('access_token')) {
            // Redirect to dashboard - the client will handle the token
            window.location.href = '/dashboard';
          } else {
            // No code or token found
>>>>>>> b71d8ce8
            window.location.href = '/login?error=no_code';
          }
        </script>
      </head>
      <body>
        <p>Completing authentication...</p>
      </body>
    </html>
  `, {
<<<<<<< HEAD
    headers: { 'Content-Type': 'text/html' },
=======
    headers: { 'Content-Type': 'text/html' }
>>>>>>> b71d8ce8
  })
}<|MERGE_RESOLUTION|>--- conflicted
+++ resolved
@@ -5,13 +5,6 @@
   const requestUrl = new URL(request.url)
   const code = requestUrl.searchParams.get('code')
   const error = requestUrl.searchParams.get('error')
-<<<<<<< HEAD
-  
-  // If there's an error from the OAuth provider
-  if (error) {
-    return NextResponse.redirect(new URL(`/login?error=${error}`, request.url))
-  }
-=======
   const next = requestUrl.searchParams.get('next') ?? '/dashboard'
   
   console.log('Auth callback received:', {
@@ -20,7 +13,6 @@
     error: error,
     searchParams: requestUrl.searchParams.toString()
   })
->>>>>>> b71d8ce8
 
   // Handle OAuth errors
   if (error) {
@@ -31,14 +23,6 @@
   // Handle authorization code flow
   if (code) {
     const supabase = await createClient()
-<<<<<<< HEAD
-    
-    const { error: sessionError } = await supabase.auth.exchangeCodeForSession(code)
-    
-    if (!sessionError) {
-      // Successful authentication, redirect to dashboard
-      return NextResponse.redirect(new URL('/dashboard', request.url))
-=======
     
     try {
       const { data, error } = await supabase.auth.exchangeCodeForSession(code)
@@ -55,35 +39,16 @@
     } catch (err) {
       console.error('Exception during code exchange:', err)
       return NextResponse.redirect(new URL('/login?error=auth_failed', request.url))
->>>>>>> b71d8ce8
     }
-    
-    console.error('Session exchange error:', sessionError)
-    return NextResponse.redirect(new URL('/login?error=auth_failed', request.url))
   }
 
-<<<<<<< HEAD
-  // If no code is present, check if we're in implicit flow (token in hash)
-  // For implicit flow, we need to handle it client-side
-  // Create a page that will handle the hash fragment
-=======
   // Handle implicit flow (tokens in hash fragment)
   // Since hash fragments aren't sent to the server, we need to handle this client-side
   console.log('No code or error in query params, returning client-side handler')
->>>>>>> b71d8ce8
   return new Response(`
     <html>
       <head>
         <script>
-<<<<<<< HEAD
-          // Check if there's a hash with access_token
-          const hash = window.location.hash;
-          if (hash && hash.includes('access_token')) {
-            // Redirect to dashboard - the client-side auth will pick up the token
-            window.location.href = '/dashboard';
-          } else {
-            // No token found, redirect to login
-=======
           // Check if there's an access token in the hash
           const hash = window.location.hash;
           if (hash && hash.includes('access_token')) {
@@ -91,7 +56,6 @@
             window.location.href = '/dashboard';
           } else {
             // No code or token found
->>>>>>> b71d8ce8
             window.location.href = '/login?error=no_code';
           }
         </script>
@@ -101,10 +65,6 @@
       </body>
     </html>
   `, {
-<<<<<<< HEAD
-    headers: { 'Content-Type': 'text/html' },
-=======
     headers: { 'Content-Type': 'text/html' }
->>>>>>> b71d8ce8
   })
 }