--- conflicted
+++ resolved
@@ -2,11 +2,7 @@
 
 import { createContext, useContext, useEffect, useState } from 'react'
 import { User, Session } from '@supabase/supabase-js'
-<<<<<<< HEAD
-import { createBrowserClient } from '@/lib/supabase'
-=======
 import { createBrowserClient } from '@/lib/supabase-browser'
->>>>>>> b71d8ce8
 import { useRouter } from 'next/navigation'
 
 interface AuthContextType {
@@ -25,7 +21,6 @@
   const [loading, setLoading] = useState(true)
   const [supabase] = useState(() => createBrowserClient())
   const router = useRouter()
-  const supabase = createBrowserClient()
 
   useEffect(() => {
     // Check active sessions and sets the user
@@ -52,17 +47,7 @@
       const { error } = await supabase.auth.signInWithOAuth({
         provider: 'google',
         options: {
-<<<<<<< HEAD
-          redirectTo: `${window.location.origin}/auth/callback`,
-          queryParams: {
-            access_type: 'offline',
-            prompt: 'consent',
-          },
-          // Force PKCE flow instead of implicit
-          skipBrowserRedirect: false,
-=======
           redirectTo: `${window.location.origin}/auth/callback`
->>>>>>> b71d8ce8
         },
       })
       if (error) throw error
